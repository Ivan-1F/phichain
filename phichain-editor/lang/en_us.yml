--- conflicted
+++ resolved
@@ -131,16 +131,13 @@
           never: Never
           always: Always
           visible: Visible Lines Only
-<<<<<<< HEAD
         send_telemetry:
           label: Send Telemetry
           disabled_by_env_var: Telemetry disabled by environment variable
           debug_enabled: Telemetry debug enabled
-=======
         language:
           label: Language
           description: The language used by the editor
->>>>>>> a293102b
       audio:
         title: Audio
         music_volume: 

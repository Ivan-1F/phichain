use crate::settings::{EditorSettings, ShowLineAnchorOption};
use crate::tab::settings::{SettingCategory, SettingUi};
use crate::translation::Languages;
use crate::ui::latch;
use bevy::prelude::World;
use egui::{Color32, RichText, Ui};
use rust_i18n::set_locale;

#[derive(Copy, Clone, PartialEq, Eq, Debug, Default)]
pub struct General;

impl SettingCategory for General {
    fn name(&self) -> &str {
        "tab.settings.category.general.title"
    }

    fn ui(&self, ui: &mut Ui, settings: &mut EditorSettings, world: &mut World) -> bool {
        latch::latch(ui, "general-settings", settings.general.clone(), |ui| {
            let mut finished = false;

            let languages = world.resource::<Languages>();

            finished |= ui.item(
                RichText::new(format!(
                    "{} {}",
                    egui_phosphor::regular::GLOBE,
                    t!("tab.settings.category.general.language.label")
                ))
                .color(Color32::LIGHT_BLUE),
                Some(t!("tab.settings.category.general.language.description")),
                |ui| {
                    let mut combobox_changed = false;
                    egui::ComboBox::from_label("")
                        .selected_text(
                            languages
                                .0
                                .get(&settings.general.language)
                                .unwrap_or(&settings.general.language),
                        )
                        .show_ui(ui, |ui| {
                            for (id, name) in &languages.0 {
                                if ui
                                    .selectable_label(settings.general.language == *id, name)
                                    .clicked()
                                {
                                    settings.general.language.clone_from(id);
                                    set_locale(id);
                                    combobox_changed = true;
                                }
                            }
                        });

                    combobox_changed
                },
            );

            ui.separator();

            finished |= ui.item(
                t!("tab.settings.category.general.timeline_scroll_sensitivity.label"),
                Some(t!(
                    "tab.settings.category.general.timeline_scroll_sensitivity.description"
                )),
                |ui| {
                    let response = ui.add(
                        egui::DragValue::new(&mut settings.general.timeline_scroll_sensitivity)
                            .speed(0.1)
                            .range(0.01..=f32::MAX),
                    );

                    response.drag_stopped() || response.lost_focus()
                },
            );

            ui.separator();

            finished |= ui.item(
                t!("tab.settings.category.general.highlight_selected_line.label"),
                Some(t!(
                    "tab.settings.category.general.highlight_selected_line.description"
                )),
                |ui| {
                    let response = ui.checkbox(&mut settings.general.highlight_selected_line, "");
                    response.changed()
                },
            );

<<<<<<< HEAD
                    ui.label(t!("tab.settings.category.general.show_line_anchor.label"));
                    let changed = ui
                        .horizontal(|ui| {
                            ui.selectable_value(
                                &mut settings.general.show_line_anchor,
                                ShowLineAnchorOption::Never,
                                t!("tab.settings.category.general.show_line_anchor.never"),
                            )
                            .clicked()
                                || ui
                                    .selectable_value(
                                        &mut settings.general.show_line_anchor,
                                        ShowLineAnchorOption::Always,
                                        t!("tab.settings.category.general.show_line_anchor.always"),
                                    )
                                    .clicked()
                                || ui
                                    .selectable_value(
                                        &mut settings.general.show_line_anchor,
                                        ShowLineAnchorOption::Visible,
                                        t!("tab.settings.category.general.show_line_anchor.visible"),
                                    )
                                    .clicked()
                        })
                        .inner;
                    ui.end_row();

                    ui.vertical(|ui| {
                        ui.label(t!("tab.settings.category.general.send_telemetry.label"));
                        if crate::telemetry::telemetry_disabled_by_env_var() {
                            ui.small(RichText::new(t!("tab.settings.category.general.send_telemetry.disabled_by_env_var")).color(Color32::LIGHT_RED));
                        } else if crate::telemetry::telemetry_debug() {
                            ui.small(RichText::new(t!("tab.settings.category.general.send_telemetry.debug_enabled")).color(Color32::LIGHT_RED));
                        }
                    });
                    let response = ui.checkbox(&mut settings.general.send_telemetry, "");
                    finished |= response.changed();
                    ui.end_row();
=======
            ui.separator();
>>>>>>> a293102b

            finished |= ui.item(
                t!("tab.settings.category.general.show_line_anchor.label"),
                Some(t!(
                    "tab.settings.category.general.show_line_anchor.description"
                )),
                |ui| {
                    ui.horizontal(|ui| {
                        ui.selectable_value(
                            &mut settings.general.show_line_anchor,
                            ShowLineAnchorOption::Never,
                            t!("tab.settings.category.general.show_line_anchor.never"),
                        )
                        .clicked()
                            || ui
                                .selectable_value(
                                    &mut settings.general.show_line_anchor,
                                    ShowLineAnchorOption::Always,
                                    t!("tab.settings.category.general.show_line_anchor.always"),
                                )
                                .clicked()
                            || ui
                                .selectable_value(
                                    &mut settings.general.show_line_anchor,
                                    ShowLineAnchorOption::Visible,
                                    t!("tab.settings.category.general.show_line_anchor.visible"),
                                )
                                .clicked()
                    })
                    .inner
                },
            );

            finished
        })
        .is_some()
    }
}<|MERGE_RESOLUTION|>--- conflicted
+++ resolved
@@ -84,50 +84,7 @@
                     response.changed()
                 },
             );
-
-<<<<<<< HEAD
-                    ui.label(t!("tab.settings.category.general.show_line_anchor.label"));
-                    let changed = ui
-                        .horizontal(|ui| {
-                            ui.selectable_value(
-                                &mut settings.general.show_line_anchor,
-                                ShowLineAnchorOption::Never,
-                                t!("tab.settings.category.general.show_line_anchor.never"),
-                            )
-                            .clicked()
-                                || ui
-                                    .selectable_value(
-                                        &mut settings.general.show_line_anchor,
-                                        ShowLineAnchorOption::Always,
-                                        t!("tab.settings.category.general.show_line_anchor.always"),
-                                    )
-                                    .clicked()
-                                || ui
-                                    .selectable_value(
-                                        &mut settings.general.show_line_anchor,
-                                        ShowLineAnchorOption::Visible,
-                                        t!("tab.settings.category.general.show_line_anchor.visible"),
-                                    )
-                                    .clicked()
-                        })
-                        .inner;
-                    ui.end_row();
-
-                    ui.vertical(|ui| {
-                        ui.label(t!("tab.settings.category.general.send_telemetry.label"));
-                        if crate::telemetry::telemetry_disabled_by_env_var() {
-                            ui.small(RichText::new(t!("tab.settings.category.general.send_telemetry.disabled_by_env_var")).color(Color32::LIGHT_RED));
-                        } else if crate::telemetry::telemetry_debug() {
-                            ui.small(RichText::new(t!("tab.settings.category.general.send_telemetry.debug_enabled")).color(Color32::LIGHT_RED));
-                        }
-                    });
-                    let response = ui.checkbox(&mut settings.general.send_telemetry, "");
-                    finished |= response.changed();
-                    ui.end_row();
-=======
-            ui.separator();
->>>>>>> a293102b
-
+          
             finished |= ui.item(
                 t!("tab.settings.category.general.show_line_anchor.label"),
                 Some(t!(
@@ -160,6 +117,20 @@
                 },
             );
 
+            ui.separator();
+          
+            ui.vertical(|ui| {
+                ui.label(t!("tab.settings.category.general.send_telemetry.label"));
+                if crate::telemetry::telemetry_disabled_by_env_var() {
+                    ui.small(RichText::new(t!("tab.settings.category.general.send_telemetry.disabled_by_env_var")).color(Color32::LIGHT_RED));
+                } else if crate::telemetry::telemetry_debug() {
+                    ui.small(RichText::new(t!("tab.settings.category.general.send_telemetry.debug_enabled")).color(Color32::LIGHT_RED));
+                }
+            });
+            let response = ui.checkbox(&mut settings.general.send_telemetry, "");
+            finished |= response.changed();
+            ui.end_row();
+
             finished
         })
         .is_some()

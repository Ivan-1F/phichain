--- conflicted
+++ resolved
@@ -134,18 +134,13 @@
         .is_some_and(|p| viewport.0.contains(p))
     {
         for ev in wheel_events.read() {
-<<<<<<< HEAD
-            seek_events.write(SeekEvent(
-                ev.y / 5000.0 * settings.general.timeline_scroll_sensitivity,
-=======
             let multiplier = match ev.unit {
                 MouseScrollUnit::Line => 40.0, // mouse
                 MouseScrollUnit::Pixel => 1.0, // touchpad
             };
 
-            seek_events.send(SeekEvent(
+            seek_events.write(SeekEvent(
                 ev.y / 5000.0 * settings.general.timeline_scroll_sensitivity * multiplier,
->>>>>>> a5f8e5a8
             ));
 
             if settings.general.pause_when_scroll && !paused.0 {
